--- conflicted
+++ resolved
@@ -295,14 +295,10 @@
     // GIL for destructing the potentially deleted OwerRRef.
     at::ThreadLocalState tls_state;
     fm->addCallback(
-<<<<<<< HEAD
-        [tls_state = std::move(tls_state)](const FutureMessage& fm) {
-          at::ThreadLocalStateGuard g(tls_state);
-          callback::finishCreatingOwnerRRef(fm);
-=======
-        [ownerRRefId = ownerRRef->rrefId()](const FutureMessage& fm) {
+        [ownerRRefId = ownerRRef->rrefId(),
+         tls_state = std::move(tls_state)](const FutureMessage& fm) {
+          at::ThreadLocalStateGuard g(tls_state);
           callback::finishCreatingOwnerRRef(fm, ownerRRefId);
->>>>>>> 8b2bb02e
         });
     return PyRRef(ownerRRef);
   }
@@ -351,17 +347,12 @@
 
     ownerRRef->registerOwnerCreationFuture(fm);
 
-<<<<<<< HEAD
     at::ThreadLocalState tls_state;
     fm->addCallback(
-        [tls_state = std::move(tls_state)](const FutureMessage& fm) {
-          at::ThreadLocalStateGuard g(tls_state);
-          auto deletedRRef = callback::finishCreatingOwnerRRef(fm);
-=======
-    fm->addCallback(
-        [ownerRRefId = ownerRRef->rrefId()](const FutureMessage& fm) {
+        [ownerRRefId = ownerRRef->rrefId(),
+         tls_state = std::move(tls_state)](const FutureMessage& fm) {
+          at::ThreadLocalStateGuard g(tls_state);
           auto deletedRRef = callback::finishCreatingOwnerRRef(fm, ownerRRefId);
->>>>>>> 8b2bb02e
           if (deletedRRef && deletedRRef->isPyObj()) {
             py::gil_scoped_acquire ag;
             deletedRRef.reset();
