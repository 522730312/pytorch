#include <torch/csrc/autograd/profiler.h>
#include <torch/csrc/autograd/function.h>
#include <torch/csrc/jit/frontend/code_template.h>

#include <torch/csrc/jit/runtime/operator.h>

#include <ATen/core/op_registration/op_registration.h>
#include <torch/library.h>

#include <fstream>
#include <list>
#include <mutex>
#include <sstream>
#include <string>
#include <vector>

#include <ATen/record_function.h>
#include <c10/core/Allocator.h>
#include <c10/util/ThreadLocalDebugInfo.h>

#include <iostream>

namespace torch { namespace autograd { namespace profiler {

namespace {

CUDAStubs default_stubs;
constexpr CUDAStubs* default_stubs_addr = &default_stubs;
// Constant initialization, so it is guaranteed to be initialized before
// static initialization calls which may invoke registerCUDAMethods
static CUDAStubs* cuda_stubs = default_stubs_addr;

// We decompose the profiler logic into the following components:
//
// ThreadLocalDebugInfo:
//
// ThreadLocalDebugInfo is a thread local mapping from slots into
// the debug information structs.
// ThreadLocalDebugInfo is automatically propagated across thread
// boundaries, including the cases of:
//  - launching async jobs with at::launch
//  - executing JIT continuations
//  - moving from the forward threads into autograd (backward) threads
//
// Entries in ThreadLocalDebugInfo are managed by DebugInfoGuard
// which can be used to add or overwrite an entry in the thread local
// mapping. A corresponding entry is removed when the guard is destroyed,
// potentially revealing the previously set value for the same slot.
//
// For the async tasks, slots previuosly set in the main thread before
// launching of an async task are shared and visible in the async task.
//
// On the other hand, any adding or overwriting of the mapping by the
// async task is not visible to the main thread and any modification
// (including removal of the entries) in the main thread is not visible
// to the async task if it happends after launching the task.
//
// We use ThreadLocalDebugInfo (slot PROFILER_STATE) to store profiler config,
// as well as a list of events that happen during profiling.
// An instance of ThreadLocalDebugInfo is created each time we enter
// profiler (i.e. enter profiling context manager/call enableConfig) and
// uniquely identifies a profiling run.
//
// We automatically propagate ThreadLocalDebugInfo into async tasks,
// as well as across JIT continuations and autograd thread, so all
// the operations that happen between profiling start and end
// (not necessarily within the same thread) are recorded.
// Unless the profiling slot is overwritten as in the case of nested
// profiling ranges (in this case events for the subrange are handled
// by the nested profiler)
//
// When we exit a profiling range (either by exiting profiling context
// manager or by calling disableProfiler), we remove the previously set
// profiling entry for the given thread local mapping, and consolidate
// events in the profiling result
//
//
// ThreadLocalState:
//
// ThreadLocalState takes a 'snapshot' of thread local variables
// using provided getters. It is used together with ThreadLocalStateGuard
// to transfer the snapshot across thread boundary and set the thread local
// values as in the parent task.
//
// Profiler uses ThreadLocalState to propagate profiler's thread local state.
// ThreadLocalState also automatically propagates profiler callbacks.
//
//
// at::RecordFunction and observers
//
// Profiler uses observers mechanism to add a pair of thread local callbacks
// that are executed on a number of predetermined ranges, including:
//  - c10/ATen ops
//  - TorchScript functions/methods
//  - user defined named ranges (see `record_function` python context manager)
//
// Profiler setups a pair of callbacks that record profiling events and save them
// into the thread local profiler struct (ThreadLocalDebugInfo, PROFILER_STATE slot)
//
//
// Thus, the overall logic is:
//
// enableProfiler:
//  - checks that profiler is not enabled (otherwise throws)
//  - pushes new ThreadLocalDebugInfo (slot PROFILER_STATE) as the profiler
//    config for the current thread
//  - pushes profiling callbacks for the current thread
//
// disableProfiler:
//  - pops PROFILER_STATE slot from the current ThreadLocalDebugInfo and
//    consolidates events
//  - removes profiling callbacks
//
// ThreadLocalState:
//  - propagates ThreadLocalDebugInfo across threads
//  - propagates profiler callbacks across threads
//
// Profiler callbacks:
//  - get the current profiling state (PROFILER slot in ThreadLocalDebugInfo)
//  - save profiling events into the profiling state
//

// Profiler state
struct ProfilerThreadLocalState
    : public c10::MemoryReportingInfoBase {
  explicit ProfilerThreadLocalState(
      const ProfilerConfig& config)
    : config_(config) {}
  ~ProfilerThreadLocalState() override = default;

  inline const ProfilerConfig& config() const {
    return config_;
  }

  thread_event_lists consolidate() {
    std::lock_guard<std::mutex> g(state_mutex_);
    thread_event_lists result;
    for (auto& kv : event_lists_map_) {
      auto& list = kv.second;
      result.emplace_back(list->consolidate());
    }
    return result;
  }

  void mark(
      std::string name,
      bool include_cuda = true) {
    if (config_.state == ProfilerState::Disabled) {
      return;
    }
    if (config_.state == ProfilerState::NVTX) {
      cuda_stubs->nvtxMarkA(name.c_str());
    } else {
      getEventList().record(
          EventKind::Mark,
          at::StringView(std::move(name)),
          at::RecordFunction::currentThreadId(),
          include_cuda && config_.state == ProfilerState::CUDA);
    }
  }

  void pushRange(
      const at::StringView& name,
      const char* msg = "",
      int64_t sequence_nr = -1,
      std::vector<std::vector<int64_t>>&& shapes = {},
      at::RecordFunctionHandle handle = 0) {
    if (config_.state == ProfilerState::Disabled) {
      return;
    }
    if (config_.state == ProfilerState::NVTX) {
      cuda_stubs->nvtxRangePushA(getNvtxStr(
          name, msg, sequence_nr, shapes).c_str());
    } else {
      getEventList().record(
          EventKind::PushRange,
          name,
          at::RecordFunction::currentThreadId(),
          config_.state == ProfilerState::CUDA,
          handle,
          std::move(shapes));
    }
  }

  void popRange(uint64_t thread_id, at::RecordFunctionHandle handle) {
    if (config_.state == ProfilerState::Disabled) {
      return;
    }
    if (config_.state == ProfilerState::NVTX) {
      cuda_stubs->nvtxRangePop();
    } else {
      // In some cases RecordFunction (and popRange) may be
      // called on a different thread than pushRange
      // As a convention, we put the async pop on the original
      // thread and save current thread id in pop event
      getEventList(thread_id).record(
          EventKind::PopRange,
          at::StringView(""),
          at::RecordFunction::currentThreadId(),
          config_.state == ProfilerState::CUDA,
          handle);
    }
  }

  void setCallbackHandle(at::CallbackHandle handle) {
    handle_ = handle;
  }

  at::CallbackHandle callbackHandle() const {
    return handle_;
  }

  void reportMemoryUsage(
      void* /* unused */, int64_t alloc_size, c10::Device device) override {
    if (config_.profile_memory && config_.state != ProfilerState::Disabled) {
      uint64_t thread_id = at::RecordFunction::currentThreadId();
      Event evt(
          EventKind::MemoryAlloc,
          at::StringView(""),
          thread_id,
          config_.state == ProfilerState::CUDA);
      evt.updateMemoryStats(alloc_size, device);
      getEventList(thread_id).record(evt);
    }
  }

  bool memoryProfilingEnabled() const override {
    return config_.profile_memory;
  }

 private:
  std::string getNvtxStr(
      const at::StringView& name,
      const char* msg,
      int64_t sequence_nr,
      const std::vector<std::vector<int64_t>>& shapes) const {
    if (sequence_nr >= 0 || shapes.size() > 0) {
      std::stringstream s;
      if (sequence_nr >= 0) {
        s << name.str() << msg << sequence_nr;
      }
      if (shapes.size() > 0) {
        s << ", sizes = [";
        for (size_t idx = 0; idx < shapes.size(); ++idx) {
          if (shapes[idx].size() > 0) {
            s << "[";
            for (size_t dim = 0; dim < shapes[idx].size(); ++dim) {
              s << shapes[idx][dim];
              if (dim < shapes[idx].size() - 1) {
                s << ", ";
              }
            }
            s << "]";
          } else {
            s << "[]";
          }
          if (idx < shapes.size() - 1) {
            s << ", ";
          }
        }
        s << "]";
      }
      return s.str();
    } else {
      return name.str();
    }
  }

  RangeEventList& getEventList(int64_t thread_id = -1) {
    if (thread_id < 0) {
      thread_id = at::RecordFunction::currentThreadId();
    }
    RangeEventList* list_ptr = nullptr;
    std::lock_guard<std::mutex> guard(state_mutex_);
    auto it = event_lists_map_.find(thread_id);
    if (it != event_lists_map_.end()) {
      list_ptr = it->second.get();
    } else {
      auto event_list = std::make_shared<RangeEventList>();
      event_lists_map_[thread_id] = event_list;
      list_ptr = event_list.get();
    }
    return *list_ptr;
  }

  std::mutex state_mutex_;
  std::unordered_map<uint64_t, std::shared_ptr<RangeEventList>>
      event_lists_map_;

  ProfilerConfig config_ = ProfilerConfig(ProfilerState::Disabled, false, false);
  at::CallbackHandle handle_ = 0;
};

ProfilerThreadLocalState* getProfilerTLSState() {
  const auto& state = c10::ThreadLocalDebugInfo::get(c10::DebugInfoKind::PROFILER_STATE);
  return dynamic_cast<ProfilerThreadLocalState*>(state.get());
}

void pushProfilingCallbacks() {
  auto state_ptr = getProfilerTLSState();
  TORCH_INTERNAL_ASSERT(state_ptr, "Expected profiler state set");
  auto handle = at::addThreadLocalCallback(at::RecordFunctionCallback(
      [](const at::RecordFunction& fn) {
        auto state_ptr = getProfilerTLSState();
        if (!state_ptr || state_ptr->config().state == ProfilerState::Disabled) {
          return;
        }

        auto* msg = (fn.seqNr() >= 0) ? ", seq = " : "";
        if (state_ptr->config().report_input_shapes) {
          std::vector<std::vector<int64_t>> inputSizes;
          inputSizes.reserve(fn.inputs().size());
          for (const c10::IValue& input : fn.inputs()) {
            if (!input.isTensor()) {
              inputSizes.emplace_back();
              continue;
            }
            const at::Tensor& tensor = input.toTensor();
            if (tensor.defined()) {
              inputSizes.push_back(input.toTensor().sizes().vec());
            } else {
              inputSizes.emplace_back();
            }
          }
          state_ptr->pushRange(
              fn.name(), msg, fn.seqNr(), std::move(inputSizes), fn.handle());
        } else {
          state_ptr->pushRange(fn.name(), msg, fn.seqNr(), {}, fn.handle());
        }
      },
      [](const at::RecordFunction& fn) {
        auto state_ptr = getProfilerTLSState();
        if (!state_ptr || state_ptr->config().state == ProfilerState::Disabled) {
          return;
        }
        state_ptr->popRange(fn.getStartCallbacksThreadId(), fn.handle());
      })
    .needsInputs(state_ptr->config().report_input_shapes));
  state_ptr->setCallbackHandle(handle);
}

const int kCUDAWarmupStart = 5;

// temp. workaround for dispatcher ::Profiler key
thread_local std::vector<std::shared_ptr<at::RecordFunctionGuard>> g_;

} // namespace

void registerCUDAMethods(CUDAStubs* stubs) {
  cuda_stubs = stubs;
}

ProfilerConfig::~ProfilerConfig() = default;

ProfilerConfig getProfilerConfig() {
  auto state_ptr = getProfilerTLSState();
  return state_ptr->config();
}

bool profilerEnabled() {
  auto state_ptr = getProfilerTLSState();
  return state_ptr && state_ptr->config().state != ProfilerState::Disabled;
}

void enableProfiler(const ProfilerConfig& new_config) {
  TORCH_CHECK(new_config.state != ProfilerState::NVTX || cuda_stubs->enabled(),
    "Can't use NVTX profiler - PyTorch was compiled without CUDA");

  auto state_ptr = getProfilerTLSState();
  TORCH_CHECK(!state_ptr, "Profiler is already enabled on this thread");

  auto state = std::make_shared<ProfilerThreadLocalState>(new_config);
  c10::ThreadLocalDebugInfo::_push(c10::DebugInfoKind::PROFILER_STATE, state);

  pushProfilingCallbacks();
  g_.emplace_back(std::make_shared<at::RecordFunctionGuard>());

  if (new_config.state == ProfilerState::CUDA) {
    // event recording appears to have some startup overhead, so we need to
    // to generate some dummy events first before recording synchronization events
    for (int idx = 0; idx < kCUDAWarmupStart; ++idx) {
      cuda_stubs->onEachDevice([state](int /* unused */) {
          state->mark("__cuda_startup");
          cuda_stubs->synchronize();
      });
    }

    // cuda events must be on the same device, so we need a start event recorded
    // for each gpu. we then use this event to synchronize time on the GPU
    // with the CPU clock.
    cuda_stubs->onEachDevice([state](int d) {
        state->mark("__cuda_start_event");
    });
  }
  state->mark("__start_profile", false);
}

thread_event_lists disableProfiler() {
// all the DebugInfoBase objects are scope based and supposed to use DebugInfoGuard
  auto state = c10::ThreadLocalDebugInfo::_pop(c10::DebugInfoKind::PROFILER_STATE);
  auto state_ptr = static_cast<ProfilerThreadLocalState*>(state.get());
  TORCH_CHECK(state_ptr && state_ptr->config().state != ProfilerState::Disabled,
      "Can't disable profiler when it's not running");

  g_.pop_back();
  at::removeCallback(state_ptr->callbackHandle());

  if (state_ptr->config().state == ProfilerState::NVTX) {
    return thread_event_lists();
  }

  state_ptr->mark("__stop_profile");

  return state_ptr->consolidate();
}

void Event::record(bool record_cuda) {
  if (record_cuda) {
    cuda_stubs->record(&device_, &cuda_event, &cpu_ns_);
    return;
  }
  cpu_ns_ = getTime();
}

double Event::cuda_elapsed_us(const Event & e) {
  TORCH_CHECK(e.has_cuda() && has_cuda(), "Events were not recorded for CUDA");
  TORCH_CHECK(e.device() == device(), "Events are not on the same device");
  return cuda_stubs->elapsed(cuda_event, e.cuda_event);
}

CUDAStubs::~CUDAStubs() = default;


static jit::CodeTemplate event_template(R"(
{
  "name": "${name}",
  "ph": "X",
  "ts": ${ts},
  "dur": ${dur},
  "tid": ${tid},
  "pid": "CPU Functions",
  "args": {}
})");

void writeProfilerEventsToStream(std::ostream& out, const std::vector<Event*>& events) {
  TORCH_CHECK(out, "could not open file");
  Event* start = nullptr;
  for (Event* e : events) {
    if(0 == strcmp(e->name(), "__start_profile")) {
      start = e;
      break;
    }
  }
  TORCH_CHECK(start, "could not find start?");
  std::vector<Event*> stack;
  out << "[\n";
  bool first = true;
  for(Event* e : events) {
    if(e->kind() == "push") {
      stack.push_back(e);
    } else if(e->kind() == "pop") {
      if(!first) {
        out << ",\n";
      }
      first = false;
      Event* e_start = stack.back();
      stack.pop_back();
      jit::TemplateEnv env;
      env.s("name", e_start->name());
      env.d("ts", start->cpu_elapsed_us(*e_start));
      env.d("dur", e_start->cpu_elapsed_us(*e));
      env.d("tid", e_start->thread_id());
      out << event_template.format(env);
    }
  }
  out << "]\n";
}


RecordProfile::RecordProfile(std::ostream& out)
: out_(out) {
  init();
}

RecordProfile::RecordProfile(const std::string& filename)
: file_(new std::ofstream(filename)), out_(*file_) {
  init();
}

void RecordProfile::init() {
  enableProfiler(ProfilerConfig(
      ProfilerState::CPU,
      /* report_input_shapes */ false,
      /* profile_memory */ false));
}

RecordProfile::~RecordProfile() {
  thread_event_lists event_lists = disableProfiler();
  std::vector<Event*> events;
  for (auto& l : event_lists) {
    for (auto& e : l) {
        events.push_back(&e);
    }
  }
  processEvents(events);
  if (file_){
    file_->close();
  }
}

void RecordProfile::processEvents(const std::vector<Event*>& events) {
<<<<<<< HEAD
  writeProfilerEventsToStream(out_, events);
=======
  TORCH_CHECK(out_, "Could not open file");
  Event* profiler_start = nullptr;
  for (Event* e : events) {
    if (0 == strcmp(e->name(), "__start_profile")) {
      profiler_start = e;
      break;
    }
  }
  TORCH_CHECK(profiler_start, "Could not find __start_profile mark");
  std::unordered_map<at::RecordFunctionHandle, Event*> events_map;
  out_ << "[\n";
  bool first = true;
  for (Event* evt : events) {
    if (evt->kind() == "push") {
      events_map[evt->handle()] = evt;
    } else if (evt->kind() == "pop") {
      if (!first) {
        out_ << ",\n";
      }
      first = false;
      auto it = events_map.find(evt->handle());
      TORCH_CHECK(it != events_map.end(), "Unmatched pop event");
      Event* evt_start = it->second;
      events_map.erase(it);

      jit::TemplateEnv env;
      env.s("name", evt_start->name());
      env.d("ts", profiler_start->cpu_elapsed_us(*evt_start));
      env.d("dur", evt_start->cpu_elapsed_us(*evt));
      env.d("tid", evt_start->thread_id());
      out_ << event_template.format(env);
    }
  }
  out_ << "]\n";
>>>>>>> 1465970a
}

}}}

void profile_wrapper(const c10::OperatorHandle& op, torch::jit::Stack* stack) {
  c10::impl::ExcludeDispatchKeyGuard key_guard(c10::DispatchKey::Profiler);
#if !defined(CAFFE2_IS_XPLAT_BUILD) && !defined(C10_MOBILE)
  RECORD_FUNCTION(op.schema().name(), *stack, torch::autograd::Node::peek_at_next_sequence_nr());
#else
  RECORD_FUNCTION(op.schema().name(), *stack);
#endif
  op.callBoxed(stack);
}

TORCH_LIBRARY_IMPL(_, Profiler, m) {
  m.fallback(torch::CppFunction::makeFromBoxedFunction<&profile_wrapper>());
}<|MERGE_RESOLUTION|>--- conflicted
+++ resolved
@@ -443,33 +443,36 @@
 })");
 
 void writeProfilerEventsToStream(std::ostream& out, const std::vector<Event*>& events) {
-  TORCH_CHECK(out, "could not open file");
-  Event* start = nullptr;
+  TORCH_CHECK(out, "Could not open file");
+  Event* profiler_start = nullptr;
   for (Event* e : events) {
-    if(0 == strcmp(e->name(), "__start_profile")) {
-      start = e;
+    if (0 == strcmp(e->name(), "__start_profile")) {
+      profiler_start = e;
       break;
     }
   }
-  TORCH_CHECK(start, "could not find start?");
-  std::vector<Event*> stack;
+  TORCH_CHECK(profiler_start, "Could not find __start_profile mark");
+  std::unordered_map<at::RecordFunctionHandle, Event*> events_map;
   out << "[\n";
   bool first = true;
-  for(Event* e : events) {
-    if(e->kind() == "push") {
-      stack.push_back(e);
-    } else if(e->kind() == "pop") {
-      if(!first) {
+  for (Event* evt : events) {
+    if (evt->kind() == "push") {
+      events_map[evt->handle()] = evt;
+    } else if (evt->kind() == "pop") {
+      if (!first) {
         out << ",\n";
       }
       first = false;
-      Event* e_start = stack.back();
-      stack.pop_back();
+      auto it = events_map.find(evt->handle());
+      TORCH_CHECK(it != events_map.end(), "Unmatched pop event");
+      Event* evt_start = it->second;
+      events_map.erase(it);
+
       jit::TemplateEnv env;
-      env.s("name", e_start->name());
-      env.d("ts", start->cpu_elapsed_us(*e_start));
-      env.d("dur", e_start->cpu_elapsed_us(*e));
-      env.d("tid", e_start->thread_id());
+      env.s("name", evt_start->name());
+      env.d("ts", profiler_start->cpu_elapsed_us(*evt_start));
+      env.d("dur", evt_start->cpu_elapsed_us(*evt));
+      env.d("tid", evt_start->thread_id());
       out << event_template.format(env);
     }
   }
@@ -509,44 +512,7 @@
 }
 
 void RecordProfile::processEvents(const std::vector<Event*>& events) {
-<<<<<<< HEAD
   writeProfilerEventsToStream(out_, events);
-=======
-  TORCH_CHECK(out_, "Could not open file");
-  Event* profiler_start = nullptr;
-  for (Event* e : events) {
-    if (0 == strcmp(e->name(), "__start_profile")) {
-      profiler_start = e;
-      break;
-    }
-  }
-  TORCH_CHECK(profiler_start, "Could not find __start_profile mark");
-  std::unordered_map<at::RecordFunctionHandle, Event*> events_map;
-  out_ << "[\n";
-  bool first = true;
-  for (Event* evt : events) {
-    if (evt->kind() == "push") {
-      events_map[evt->handle()] = evt;
-    } else if (evt->kind() == "pop") {
-      if (!first) {
-        out_ << ",\n";
-      }
-      first = false;
-      auto it = events_map.find(evt->handle());
-      TORCH_CHECK(it != events_map.end(), "Unmatched pop event");
-      Event* evt_start = it->second;
-      events_map.erase(it);
-
-      jit::TemplateEnv env;
-      env.s("name", evt_start->name());
-      env.d("ts", profiler_start->cpu_elapsed_us(*evt_start));
-      env.d("dur", evt_start->cpu_elapsed_us(*evt));
-      env.d("tid", evt_start->thread_id());
-      out_ << event_template.format(env);
-    }
-  }
-  out_ << "]\n";
->>>>>>> 1465970a
 }
 
 }}}
