--- conflicted
+++ resolved
@@ -96,17 +96,6 @@
         dtypes += get_all_complex_dtypes()
     return dtypes
 
-<<<<<<< HEAD
-def get_all_math_dtypes(device):
-    return get_all_int_dtypes() + get_all_fp_dtypes(include_half=device.startswith('cuda'), include_bfloat16=False) + get_all_complex_dtypes()
-
-def get_all_complex_dtypes():
-    return [torch.complex64, torch.complex128]
-
-def get_all_int_dtypes():
-    return [torch.uint8, torch.int8, torch.int16, torch.int32, torch.int64]
-
-=======
 
 def get_all_math_dtypes(device):
     return get_all_int_dtypes() + get_all_fp_dtypes(include_half=device.startswith('cuda'),
@@ -121,7 +110,6 @@
     return [torch.uint8, torch.int8, torch.int16, torch.int32, torch.int64]
 
 
->>>>>>> 0347be8b
 def get_all_fp_dtypes(include_half=True, include_bfloat16=True):
     dtypes = [torch.float32, torch.float64]
     if include_half:
