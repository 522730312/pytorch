--- conflicted
+++ resolved
@@ -90,51 +90,22 @@
 class RNGTest : public ::testing::Test {
  protected:
   void SetUp() override {
-<<<<<<< HEAD
-    static auto registry = torch::import("aten")
-      .impl("random_.from", torch::dispatch(DispatchKey::CustomRNGKeyId, CppFunction::makeUnboxedOnly(random_from_to)))
-      .impl("random_.to",   torch::dispatch(DispatchKey::CustomRNGKeyId, CppFunction::makeUnboxedOnly(random_to)))
-      .impl("random_",      torch::dispatch(DispatchKey::CustomRNGKeyId, CppFunction::makeUnboxedOnly(random_)))
-      .impl("cauchy_",      torch::dispatch(DispatchKey::CustomRNGKeyId, CppFunction::makeUnboxedOnly(custom_rng_cauchy_)));
-=======
-    static auto registry = torch::RegisterOperators()
-// ==================================================== Random ========================================================
-      .op(torch::RegisterOperators::options()
-        .schema("aten::random_.from(Tensor(a!) self, int from, int? to, *, Generator? generator=None) -> Tensor(a!)")
-        .impl_unboxedOnlyKernel<decltype(random_from_to), &random_from_to>(DispatchKey::CustomRNGKeyId))
-      .op(torch::RegisterOperators::options()
-        .schema("aten::random_.to(Tensor(a!) self, int to, *, Generator? generator=None) -> Tensor(a!)")
-        .impl_unboxedOnlyKernel<decltype(random_to), &random_to>(DispatchKey::CustomRNGKeyId))
-      .op(torch::RegisterOperators::options()
-        .schema("aten::random_(Tensor(a!) self, *, Generator? generator=None) -> Tensor(a!)")
-        .impl_unboxedOnlyKernel<decltype(random_), &random_>(DispatchKey::CustomRNGKeyId))
-// ==================================================== Normal ========================================================
-      .op(torch::RegisterOperators::options()
-        .schema("aten::normal_(Tensor(a!) self, float mean=0, float std=1, *, Generator? generator=None) -> Tensor(a!)")
-        .impl_unboxedOnlyKernel<decltype(normal_), &normal_>(DispatchKey::CustomRNGKeyId))
-      .op(torch::RegisterOperators::options()
-        .schema("aten::normal.Tensor_float_out(Tensor mean, float std=1, *, Generator? generator=None, Tensor(a!) out) -> Tensor(a!)")
-        .impl_unboxedOnlyKernel<decltype(normal_Tensor_float_out), &normal_Tensor_float_out>(DispatchKey::CustomRNGKeyId))
-      .op(torch::RegisterOperators::options()
-        .schema("aten::normal.float_Tensor_out(float mean, Tensor std, *, Generator? generator=None, Tensor(a!) out) -> Tensor(a!)")
-        .impl_unboxedOnlyKernel<decltype(normal_float_Tensor_out), &normal_float_Tensor_out>(DispatchKey::CustomRNGKeyId))
-      .op(torch::RegisterOperators::options()
-        .schema("aten::normal.Tensor_Tensor_out(Tensor mean, Tensor std, *, Generator? generator=None, Tensor(a!) out) -> Tensor(a!)")
-        .impl_unboxedOnlyKernel<decltype(normal_Tensor_Tensor_out), &normal_Tensor_Tensor_out>(DispatchKey::CustomRNGKeyId))
-      .op(torch::RegisterOperators::options()
-        .schema("aten::normal.Tensor_float(Tensor mean, float std=1, *, Generator? generator=None) -> Tensor")
-        .impl_unboxedOnlyKernel<decltype(normal_Tensor_float), &normal_Tensor_float>(DispatchKey::CustomRNGKeyId))
-      .op(torch::RegisterOperators::options()
-        .schema("aten::normal.float_Tensor(float mean, Tensor std, *, Generator? generator=None) -> Tensor")
-        .impl_unboxedOnlyKernel<decltype(normal_float_Tensor), &normal_float_Tensor>(DispatchKey::CustomRNGKeyId))
-      .op(torch::RegisterOperators::options()
-        .schema("aten::normal.Tensor_Tensor(Tensor mean, Tensor std, *, Generator? generator=None) -> Tensor")
-        .impl_unboxedOnlyKernel<decltype(normal_Tensor_Tensor), &normal_Tensor_Tensor>(DispatchKey::CustomRNGKeyId))
-// ==================================================== Cauchy ========================================================
-      .op(torch::RegisterOperators::options()
-        .schema("aten::cauchy_(Tensor(a!) self, float median=0, float sigma=1, *, Generator? generator=None) -> Tensor(a!)")
-        .impl_unboxedOnlyKernel<decltype(custom_rng_cauchy_), &custom_rng_cauchy_>(DispatchKey::CustomRNGKeyId));
->>>>>>> 843fd740
+    static auto registry = torch::import()
+      // Random
+      .impl("aten::random_.from", torch::dispatch(DispatchKey::CustomRNGKeyId, CppFunction::makeUnboxedOnly(random_from_to)))
+      .impl("aten::random_.to",   torch::dispatch(DispatchKey::CustomRNGKeyId, CppFunction::makeUnboxedOnly(random_to)))
+      .impl("aten::random_",      torch::dispatch(DispatchKey::CustomRNGKeyId, CppFunction::makeUnboxedOnly(random_)))
+      // Normal
+      .impl("aten::normal_",      torch::dispatch(DispatchKey::CustomRNGKeyId, CppFunction::makeUnboxedOnly(normal_)))
+      .impl("aten::normal.Tensor_float_out",  torch::dispatch(DispatchKey::CustomRNGKeyId, CppFunction::makeUnboxedOnly(normal_Tensor_float_out)))
+      .impl("aten::normal.float_Tensor_out",  torch::dispatch(DispatchKey::CustomRNGKeyId, CppFunction::makeUnboxedOnly(normal_float_Tensor_out)))
+      .impl("aten::normal.Tensor_Tensor_out", torch::dispatch(DispatchKey::CustomRNGKeyId, CppFunction::makeUnboxedOnly(normal_Tensor_Tensor_out)))
+      .impl("aten::normal.Tensor_float",      torch::dispatch(DispatchKey::CustomRNGKeyId, CppFunction::makeUnboxedOnly(normal_Tensor_float)))
+      .impl("aten::normal.float_Tensor",      torch::dispatch(DispatchKey::CustomRNGKeyId, CppFunction::makeUnboxedOnly(normal_float_Tensor)))
+      .impl("aten::normal.Tensor_Tensor",     torch::dispatch(DispatchKey::CustomRNGKeyId, CppFunction::makeUnboxedOnly(normal_Tensor_Tensor)))
+      // Cauchy
+      .impl("aten::cauchy_",      torch::dispatch(DispatchKey::CustomRNGKeyId, CppFunction::makeUnboxedOnly(custom_rng_cauchy_)))
+    ;
   }
 };
 
